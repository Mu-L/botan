/*
  (C) 2007 FlexSecure GmbH
      2008 Jack Lloyd
*
* Distributed under the terms of the Botan license
*/

#include <botan/cvc_self.h>
#include <botan/cvc_cert.h>
#include <botan/cvc_ca.h>
#include <botan/alg_id.h>
#include <botan/cvc_key.h>
#include <botan/oids.h>
#include <botan/look_pk.h>
#include <botan/cvc_req.h>
#include <botan/cvc_ado.h>
#include <botan/util.h>
#include <sstream>

namespace Botan {

namespace {

/*******************************
* cvc CHAT values
*******************************/
enum CHAT_values{
      CVCA = 0xC0,
      DVCA_domestic = 0x80,
      DVCA_foreign =  0x40,
      IS   = 0x00,

      IRIS = 0x02,
      FINGERPRINT = 0x01
};

std::string padding_and_hash_from_oid(OID const& oid)
   {
   std::string padding_and_hash = OIDS::lookup(oid); // use the hash
   assert(padding_and_hash.substr(0,6) == "ECDSA/"); // can only be ECDSA for now
   assert(padding_and_hash.find("/",0) == 5);
   padding_and_hash.erase(0, padding_and_hash.find("/",0) + 1);
   return padding_and_hash;
   }
std::string fixed_len_seqnr(u32bit seqnr, u32bit len)
   {
   std::stringstream ss;
   std::string result;
   ss << seqnr;
   ss >> result;
   if (result.size() > len)
      {
      throw Invalid_Argument("fixed_len_seqnr(): number too high to be encoded in provided length");
      }
   while (result.size() < len)
      {
      result.insert(0,"0");
      }
   return result;
   }

}
namespace CVC_EAC
{

EAC1_1_CVC create_self_signed_cert(Private_Key const& key,
                                   EAC1_1_CVC_Options const& opt,
                                   RandomNumberGenerator& rng)
   {
   // NOTE: we ignore
   // the value
   // of opt.chr
   ECDSA_PrivateKey const* priv_key = dynamic_cast<ECDSA_PrivateKey const*>(&key);

   if (priv_key == 0)
      {
      throw Invalid_Argument("CVC_EAC::create_self_signed_cert(): unsupported key type");
      }

   ASN1_Chr chr(opt.car.value());

   AlgorithmIdentifier sig_algo;
   std::string padding_and_hash(eac_cvc_emsa + "(" + opt.hash_alg + ")");
   sig_algo.oid = OIDS::lookup(priv_key->algo_name() + "/" + padding_and_hash);
   sig_algo = AlgorithmIdentifier(sig_algo.oid, AlgorithmIdentifier::USE_NULL_PARAM);

   std::unique_ptr<Botan::PK_Signer> signer(get_pk_signer(*priv_key, padding_and_hash));

<<<<<<< HEAD
#if 0 // FIXME
   std::auto_ptr<EAC1_1_CVC_Encoder> enc(priv_key->cvc_eac1_1_encoder());
=======
#if 0
   std::unique_ptr<EAC1_1_CVC_Encoder> enc(priv_key->cvc_eac1_1_encoder());
>>>>>>> abcfd1cf
   MemoryVector<byte> enc_public_key = enc->public_key(sig_algo);
#else
   MemoryVector<byte> enc_public_key;
#endif

   return EAC1_1_CVC_CA::make_cert(*signer.get(), enc_public_key,
                                   opt.car, chr, opt.holder_auth_templ,
                                   opt.ced, opt.cex, rng);

   }

EAC1_1_Req create_cvc_req(Private_Key const& key,
                          ASN1_Chr const& chr,
                          std::string const& hash_alg,
                          RandomNumberGenerator& rng)
   {

   ECDSA_PrivateKey const* priv_key = dynamic_cast<ECDSA_PrivateKey const*>(&key);
   if (priv_key == 0)
      {
      throw Invalid_Argument("CVC_EAC::create_self_signed_cert(): unsupported key type");
      }
   AlgorithmIdentifier sig_algo;
   std::string padding_and_hash(eac_cvc_emsa + "(" + hash_alg + ")");
   sig_algo.oid = OIDS::lookup(priv_key->algo_name() + "/" + padding_and_hash);
   sig_algo = AlgorithmIdentifier(sig_algo.oid, AlgorithmIdentifier::USE_NULL_PARAM);

   std::unique_ptr<Botan::PK_Signer> signer(get_pk_signer(*priv_key, padding_and_hash));

#if 0 // FIXME
<<<<<<< HEAD
   std::auto_ptr<EAC1_1_CVC_Encoder> enc(priv_key->cvc_eac1_1_encoder());
=======
   std::unique_ptr<EAC1_1_CVC_Encoder> enc(priv_key->cvc_eac1_1_encoder());
>>>>>>> abcfd1cf
   MemoryVector<byte> enc_public_key = enc->public_key(sig_algo);
#else
   MemoryVector<byte> enc_public_key;
#endif

   MemoryVector<byte> enc_cpi;
   enc_cpi.append(0x00);
   MemoryVector<byte> tbs = DER_Encoder()
      .encode(enc_cpi, OCTET_STRING, ASN1_Tag(41), APPLICATION)
      .raw_bytes(enc_public_key)
      .encode(chr)
      .get_contents();

   MemoryVector<byte> signed_cert =
      EAC1_1_gen_CVC<EAC1_1_Req>::make_signed(*signer.get(),
                                              EAC1_1_gen_CVC<EAC1_1_Req>::build_cert_body(tbs), rng);

   std::shared_ptr<DataSource> source(new DataSource_Memory(signed_cert));
   return EAC1_1_Req(source);
   }

EAC1_1_ADO create_ado_req(Private_Key const& key,
                          EAC1_1_Req const& req,
                          ASN1_Car const& car,
                          RandomNumberGenerator& rng)
   {

   ECDSA_PrivateKey const* priv_key = dynamic_cast<ECDSA_PrivateKey const*>(&key);
   if (priv_key == 0)
      {
      throw Invalid_Argument("CVC_EAC::create_self_signed_cert(): unsupported key type");
      }

   std::string padding_and_hash = padding_and_hash_from_oid(req.signature_algorithm().oid);

   std::unique_ptr<Botan::PK_Signer> signer(get_pk_signer(*priv_key, padding_and_hash));

   SecureVector<byte> tbs_bits = req.BER_encode();
   tbs_bits.append(DER_Encoder().encode(car).get_contents());

   MemoryVector<byte> signed_cert = EAC1_1_ADO::make_signed(*signer.get(), tbs_bits, rng);
   std::shared_ptr<DataSource> source(new DataSource_Memory(signed_cert));
   return EAC1_1_ADO(source);
   }

} // namespace CVC_EAC
namespace DE_EAC
{

EAC1_1_CVC create_cvca(Private_Key const& key,
                       std::string const& hash,
                       ASN1_Car const& car, bool iris, bool fingerpr,
                       u32bit cvca_validity_months,
                       RandomNumberGenerator& rng)
   {
   ECDSA_PrivateKey const* priv_key = dynamic_cast<ECDSA_PrivateKey const*>(&key);
   if (priv_key == 0)
      {
      throw Invalid_Argument("CVC_EAC::create_self_signed_cert(): unsupported key type");
      }
   EAC1_1_CVC_Options opts;
   opts.car = car;
   const u64bit current_time = system_time();

   opts.ced = ASN1_Ced(current_time);
   opts.cex = ASN1_Cex(opts.ced);
   opts.cex.add_months(cvca_validity_months);
   opts.holder_auth_templ = (CVCA | (iris * IRIS) | (fingerpr * FINGERPRINT));
   opts.hash_alg = hash;
   return Botan::CVC_EAC::create_self_signed_cert(*priv_key, opts, rng);
   }



EAC1_1_CVC link_cvca(EAC1_1_CVC const& signer,
                     Private_Key const& key,
                     EAC1_1_CVC const& signee,
                     RandomNumberGenerator& rng)
   {
   ECDSA_PrivateKey const* priv_key = dynamic_cast<ECDSA_PrivateKey const*>(&key);
   if (priv_key == 0)
      {
      throw Invalid_Argument("CVC_EAC::create_self_signed_cert(): unsupported key type");
      }
   ASN1_Ced ced(system_time());
   ASN1_Cex cex(signee.get_cex());
   if (*static_cast<EAC_Time*>(&ced) > *static_cast<EAC_Time*>(&cex))
      {
      std::string detail("link_cvca(): validity periods of provided certificates don't overlap: currend time = ced = ");
      detail += ced.as_string();
      detail += ", signee.cex = ";
      detail += cex.as_string();
      throw Invalid_Argument(detail);
      }
   if (signer.signature_algorithm() != signee.signature_algorithm())
      {
      throw Invalid_Argument("link_cvca(): signature algorithms of signer and signee don´t match");
      }
   AlgorithmIdentifier sig_algo = signer.signature_algorithm();
   std::string padding_and_hash = padding_and_hash_from_oid(sig_algo.oid);
   std::unique_ptr<Botan::PK_Signer> pk_signer(get_pk_signer(*priv_key, padding_and_hash));
   std::unique_ptr<Public_Key> pk = signee.subject_public_key();
   ECDSA_PublicKey*  subj_pk = dynamic_cast<ECDSA_PublicKey*>(pk.get());
   subj_pk->set_parameter_encoding(ENC_EXPLICIT);

<<<<<<< HEAD
#if 0 // FIXME
   std::auto_ptr<EAC1_1_CVC_Encoder> enc(subj_pk->cvc_eac1_1_encoder());
=======
#if 0
   std::unique_ptr<EAC1_1_CVC_Encoder> enc(subj_pk->cvc_eac1_1_encoder());
>>>>>>> abcfd1cf
   MemoryVector<byte> enc_public_key = enc->public_key(sig_algo);
#else
   MemoryVector<byte> enc_public_key;
#endif

   return EAC1_1_CVC_CA::make_cert(*pk_signer.get(), enc_public_key,
                                   signer.get_car(),
                                   signee.get_chr(),
                                   signer.get_chat_value(),
                                   ced,
                                   cex,
                                   rng);
   }

EAC1_1_CVC sign_request(EAC1_1_CVC const& signer_cert,
                        Private_Key const& key,
                        EAC1_1_Req const& signee,
                        u32bit seqnr,
                        u32bit seqnr_len,
                        bool domestic,
                        u32bit dvca_validity_months,
                        u32bit ca_is_validity_months,
                        RandomNumberGenerator& rng)
   {
   ECDSA_PrivateKey const* priv_key = dynamic_cast<ECDSA_PrivateKey const*>(&key);
   if (priv_key == 0)
      {
      throw Invalid_Argument("CVC_EAC::create_self_signed_cert(): unsupported key type");
      }
   std::string chr_str = signee.get_chr().value();
   chr_str.append(fixed_len_seqnr(seqnr, seqnr_len));
   ASN1_Chr chr(chr_str);
   std::string padding_and_hash = padding_and_hash_from_oid(signee.signature_algorithm().oid);
   std::unique_ptr<Botan::PK_Signer> pk_signer(get_pk_signer(*priv_key, padding_and_hash));
   std::unique_ptr<Public_Key> pk = signee.subject_public_key();
   ECDSA_PublicKey*  subj_pk = dynamic_cast<ECDSA_PublicKey*>(pk.get());
   std::unique_ptr<Public_Key> signer_pk = signer_cert.subject_public_key();

   // for the case that the domain parameters are not set...
   // (we use those from the signer because they must fit)
   subj_pk->set_domain_parameters(priv_key->domain_parameters());

   subj_pk->set_parameter_encoding(ENC_IMPLICITCA);

#if 0 // FIXME
<<<<<<< HEAD
   std::auto_ptr<EAC1_1_CVC_Encoder> enc(subj_pk->cvc_eac1_1_encoder());
=======
   std::unique_ptr<EAC1_1_CVC_Encoder> enc(subj_pk->cvc_eac1_1_encoder());
>>>>>>> abcfd1cf
   MemoryVector<byte> enc_public_key = enc->public_key(sig_algo);
#else
   MemoryVector<byte> enc_public_key;
#endif

   AlgorithmIdentifier sig_algo(signer_cert.signature_algorithm());
   const u64bit current_time = system_time();
   ASN1_Ced ced(current_time);
   u32bit chat_val;
   u32bit chat_low = signer_cert.get_chat_value() & 0x3; // take the chat rights from signer
   ASN1_Cex cex(ced);
   if ((signer_cert.get_chat_value() & CVCA) == CVCA)
      {
      // we sign a dvca
      cex.add_months(dvca_validity_months);
      if (domestic)
         {
         chat_val = DVCA_domestic | chat_low;
         }
      else
         {
         chat_val = DVCA_foreign | chat_low;
         }
      }
   else if ((signer_cert.get_chat_value() & DVCA_domestic) == DVCA_domestic ||
            (signer_cert.get_chat_value() & DVCA_foreign) == DVCA_foreign)
      {
      cex.add_months(ca_is_validity_months);
      chat_val = IS | chat_low;
      }
   else
      {
      throw Invalid_Argument("sign_request(): encountered illegal value for CHAT");
      // (IS cannot sign certificates)
      }
   return EAC1_1_CVC_CA::make_cert(*pk_signer.get(), enc_public_key,
                                   ASN1_Car(signer_cert.get_chr().iso_8859()),
                                   chr,
                                   chat_val,
                                   ced,
                                   cex,
                                   rng);
   }

EAC1_1_Req create_cvc_req(Private_Key const& prkey,
                          ASN1_Chr const& chr,
                          std::string const& hash_alg,
                          RandomNumberGenerator& rng)
   {
   ECDSA_PrivateKey const* priv_key = dynamic_cast<ECDSA_PrivateKey const*>(&prkey);
   if (priv_key == 0)
      {
      throw Invalid_Argument("CVC_EAC::create_self_signed_cert(): unsupported key type");
      }
   ECDSA_PrivateKey key(*priv_key);
   key.set_parameter_encoding(ENC_IMPLICITCA);
   return Botan::CVC_EAC::create_cvc_req(key, chr, hash_alg, rng);
   }

} // namespace DE_EAC

}<|MERGE_RESOLUTION|>--- conflicted
+++ resolved
@@ -86,13 +86,8 @@
 
    std::unique_ptr<Botan::PK_Signer> signer(get_pk_signer(*priv_key, padding_and_hash));
 
-<<<<<<< HEAD
 #if 0 // FIXME
-   std::auto_ptr<EAC1_1_CVC_Encoder> enc(priv_key->cvc_eac1_1_encoder());
-=======
-#if 0
    std::unique_ptr<EAC1_1_CVC_Encoder> enc(priv_key->cvc_eac1_1_encoder());
->>>>>>> abcfd1cf
    MemoryVector<byte> enc_public_key = enc->public_key(sig_algo);
 #else
    MemoryVector<byte> enc_public_key;
@@ -123,11 +118,7 @@
    std::unique_ptr<Botan::PK_Signer> signer(get_pk_signer(*priv_key, padding_and_hash));
 
 #if 0 // FIXME
-<<<<<<< HEAD
-   std::auto_ptr<EAC1_1_CVC_Encoder> enc(priv_key->cvc_eac1_1_encoder());
-=======
    std::unique_ptr<EAC1_1_CVC_Encoder> enc(priv_key->cvc_eac1_1_encoder());
->>>>>>> abcfd1cf
    MemoryVector<byte> enc_public_key = enc->public_key(sig_algo);
 #else
    MemoryVector<byte> enc_public_key;
@@ -233,13 +224,8 @@
    ECDSA_PublicKey*  subj_pk = dynamic_cast<ECDSA_PublicKey*>(pk.get());
    subj_pk->set_parameter_encoding(ENC_EXPLICIT);
 
-<<<<<<< HEAD
 #if 0 // FIXME
-   std::auto_ptr<EAC1_1_CVC_Encoder> enc(subj_pk->cvc_eac1_1_encoder());
-=======
-#if 0
    std::unique_ptr<EAC1_1_CVC_Encoder> enc(subj_pk->cvc_eac1_1_encoder());
->>>>>>> abcfd1cf
    MemoryVector<byte> enc_public_key = enc->public_key(sig_algo);
 #else
    MemoryVector<byte> enc_public_key;
@@ -285,11 +271,7 @@
    subj_pk->set_parameter_encoding(ENC_IMPLICITCA);
 
 #if 0 // FIXME
-<<<<<<< HEAD
-   std::auto_ptr<EAC1_1_CVC_Encoder> enc(subj_pk->cvc_eac1_1_encoder());
-=======
    std::unique_ptr<EAC1_1_CVC_Encoder> enc(subj_pk->cvc_eac1_1_encoder());
->>>>>>> abcfd1cf
    MemoryVector<byte> enc_public_key = enc->public_key(sig_algo);
 #else
    MemoryVector<byte> enc_public_key;
